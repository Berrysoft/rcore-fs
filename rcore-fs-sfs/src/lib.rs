#![cfg_attr(not(any(test, feature = "std")), no_std)]
#![feature(alloc)]
#![feature(const_str_len)]

extern crate alloc;
#[macro_use]
extern crate log;

use alloc::{
    collections::BTreeMap,
    string::String,
    sync::{Arc, Weak},
    vec,
<<<<<<< HEAD
    boxed::Box
=======
    vec::Vec,
>>>>>>> 585eb619
};
use core::any::Any;
use core::fmt::{Debug, Error, Formatter};
use core::mem::uninitialized;

use bitvec::BitVec;
use spin::{RwLock, RwLockReadGuard, RwLockWriteGuard};

use rcore_fs::dev::Device;
use rcore_fs::dirty::Dirty;
use rcore_fs::util::*;
use rcore_fs::vfs::{self, FileSystem, FsError, INode, Timespec};

pub use self::structs::*;

mod structs;
#[cfg(test)]
mod tests;

trait DeviceExt: Device {
    fn read_block(&self, id: BlockId, offset: usize, buf: &mut [u8]) -> vfs::Result<()> {
        debug_assert!(offset + buf.len() <= BLKSIZE);
        match self.read_at(id * BLKSIZE + offset, buf) {
            Ok(len) if len == buf.len() => Ok(()),
            _ => panic!("cannot read block {} offset {} from device", id, offset),
        }
    }
    fn write_block(&self, id: BlockId, offset: usize, buf: &[u8]) -> vfs::Result<()> {
        debug_assert!(offset + buf.len() <= BLKSIZE);
        match self.write_at(id * BLKSIZE + offset, buf) {
            Ok(len) if len == buf.len() => Ok(()),
            _ => panic!("cannot write block {} offset {} to device", id, offset),
        }
    }
    /// Load struct `T` from given block in device
    fn load_struct<T: AsBuf>(&self, id: BlockId) -> vfs::Result<T> {
        let mut s: T = unsafe { uninitialized() };
        self.read_block(id, 0, s.as_buf_mut())?;
        Ok(s)
    }
}

impl DeviceExt for Device {}

/// INode for SFS
pub struct INodeImpl {
    /// INode number
    id: INodeId,
    /// On-disk INode
    disk_inode: RwLock<Dirty<DiskINode>>,
    /// Reference to SFS, used by almost all operations
    fs: Arc<SimpleFileSystem>,
    device_inode_id: usize
}

impl Debug for INodeImpl {
    fn fmt(&self, f: &mut Formatter) -> Result<(), Error> {
        write!(
            f,
            "INode {{ id: {}, disk: {:?} }}",
            self.id, self.disk_inode
        )
    }
}

impl INodeImpl {
    /// Map file block id to disk block id
    fn get_disk_block_id(&self, file_block_id: BlockId) -> vfs::Result<BlockId> {
        let disk_inode = self.disk_inode.read();
        match file_block_id {
            id if id >= disk_inode.blocks as BlockId => Err(FsError::InvalidParam),
            id if id < MAX_NBLOCK_DIRECT => Ok(disk_inode.direct[id] as BlockId),
            id if id < MAX_NBLOCK_INDIRECT => {
                let mut disk_block_id: u32 = 0;
                self.fs.device.read_block(
                    disk_inode.indirect as usize,
                    ENTRY_SIZE * (id - NDIRECT),
                    disk_block_id.as_buf_mut(),
                )?;
                Ok(disk_block_id as BlockId)
            }
            id if id < MAX_NBLOCK_DOUBLE_INDIRECT => {
                // double indirect
                let indirect_id = id - MAX_NBLOCK_INDIRECT;
                let mut indirect_block_id: u32 = 0;
                self.fs.device.read_block(
                    disk_inode.db_indirect as usize,
                    ENTRY_SIZE * (indirect_id / BLK_NENTRY),
                    indirect_block_id.as_buf_mut(),
                )?;
                assert!(indirect_block_id > 0);
                let mut disk_block_id: u32 = 0;
                self.fs.device.read_block(
                    indirect_block_id as usize,
                    ENTRY_SIZE * (indirect_id as usize % BLK_NENTRY),
                    disk_block_id.as_buf_mut(),
                )?;
                assert!(disk_block_id > 0);
                Ok(disk_block_id as BlockId)
            }
            _ => unimplemented!("triple indirect blocks is not supported"),
        }
    }
    fn set_disk_block_id(&self, file_block_id: BlockId, disk_block_id: BlockId) -> vfs::Result<()> {
        match file_block_id {
            id if id >= self.disk_inode.read().blocks as BlockId => Err(FsError::InvalidParam),
            id if id < MAX_NBLOCK_DIRECT => {
                self.disk_inode.write().direct[id] = disk_block_id as u32;
                Ok(())
            }
            id if id < MAX_NBLOCK_INDIRECT => {
                let disk_block_id = disk_block_id as u32;
                self.fs.device.write_block(
                    self.disk_inode.read().indirect as usize,
                    ENTRY_SIZE * (id - NDIRECT),
                    disk_block_id.as_buf(),
                )?;
                Ok(())
            }
            id if id < MAX_NBLOCK_DOUBLE_INDIRECT => {
                // double indirect
                let indirect_id = id - MAX_NBLOCK_INDIRECT;
                let mut indirect_block_id: u32 = 0;
                self.fs.device.read_block(
                    self.disk_inode.read().db_indirect as usize,
                    ENTRY_SIZE * (indirect_id / BLK_NENTRY),
                    indirect_block_id.as_buf_mut(),
                )?;
                assert!(indirect_block_id > 0);
                let disk_block_id = disk_block_id as u32;
                self.fs.device.write_block(
                    indirect_block_id as usize,
                    ENTRY_SIZE * (indirect_id as usize % BLK_NENTRY),
                    disk_block_id.as_buf(),
                )?;
                Ok(())
            }
            _ => unimplemented!("triple indirect blocks is not supported"),
        }
    }
    /// Only for Dir
    fn get_file_inode_and_entry_id(&self, name: &str) -> Option<(INodeId, usize)> {
        (0..self.disk_inode.read().size as usize / DIRENT_SIZE)
            .map(|i| (self.read_direntry(i as usize).unwrap(), i))
            .find(|(entry, _)| entry.name.as_ref() == name)
            .map(|(entry, id)| (entry.id as INodeId, id as usize))
    }
    fn get_file_inode_id(&self, name: &str) -> Option<INodeId> {
        self.get_file_inode_and_entry_id(name)
            .map(|(inode_id, _)| inode_id)
    }
    /// Init dir content. Insert 2 init entries.
    /// This do not init nlinks, please modify the nlinks in the invoker.
    fn init_direntry(&self, parent: INodeId) -> vfs::Result<()> {
        // Insert entries: '.' '..'
        self._resize(DIRENT_SIZE * 2)?;
        self.write_direntry(
            0,
            &DiskEntry {
                id: self.id as u32,
                name: Str256::from("."),
            },
        )?;
        self.write_direntry(
            1,
            &DiskEntry {
                id: parent as u32,
                name: Str256::from(".."),
            },
        )?;
        Ok(())
    }
    fn read_direntry(&self, id: usize) -> vfs::Result<DiskEntry> {
        let mut direntry: DiskEntry = unsafe { uninitialized() };
        self._read_at(DIRENT_SIZE * id, direntry.as_buf_mut())?;
        Ok(direntry)
    }
    fn write_direntry(&self, id: usize, direntry: &DiskEntry) -> vfs::Result<()> {
        self._write_at(DIRENT_SIZE * id, direntry.as_buf())?;
        Ok(())
    }
    fn append_direntry(&self, direntry: &DiskEntry) -> vfs::Result<()> {
        let size = self.disk_inode.read().size as usize;
        let dirent_count = size / DIRENT_SIZE;
        self._resize(size + DIRENT_SIZE)?;
        self.write_direntry(dirent_count, direntry)?;
        Ok(())
    }
    /// remove a direntry in middle of file and insert the last one here, useful for direntry remove
    /// should be only used in unlink
    fn remove_direntry(&self, id: usize) -> vfs::Result<()> {
        let size = self.disk_inode.read().size as usize;
        let dirent_count = size / DIRENT_SIZE;
        debug_assert!(id < dirent_count);
        let last_dirent = self.read_direntry(dirent_count - 1)?;
        self.write_direntry(id, &last_dirent)?;
        self._resize(size - DIRENT_SIZE)?;
        Ok(())
    }
    /// Resize content size, no matter what type it is.
    fn _resize(&self, len: usize) -> vfs::Result<()> {
        if len > MAX_FILE_SIZE {
            return Err(FsError::InvalidParam);
        }
        let blocks = ((len + BLKSIZE - 1) / BLKSIZE) as u32;
        if blocks > MAX_NBLOCK_DOUBLE_INDIRECT as u32 {
            return Err(FsError::InvalidParam);
        }
        use core::cmp::Ordering;
        let old_blocks = self.disk_inode.read().blocks;
        match blocks.cmp(&old_blocks) {
            Ordering::Equal => {
                self.disk_inode.write().size = len as u32;
            }
            Ordering::Greater => {
                let mut disk_inode = self.disk_inode.write();
                disk_inode.blocks = blocks;
                // allocate indirect block if needed
                if old_blocks < MAX_NBLOCK_DIRECT as u32 && blocks >= MAX_NBLOCK_DIRECT as u32 {
                    disk_inode.indirect = self.fs.alloc_block().expect("no space") as u32;
                }
                // allocate double indirect block if needed
                if blocks >= MAX_NBLOCK_INDIRECT as u32 {
                    if disk_inode.db_indirect == 0 {
                        disk_inode.db_indirect = self.fs.alloc_block().expect("no space") as u32;
                    }
                    let indirect_begin = {
                        if (old_blocks as usize) < MAX_NBLOCK_INDIRECT {
                            0
                        } else {
                            (old_blocks as usize - MAX_NBLOCK_INDIRECT) / BLK_NENTRY + 1
                        }
                    };
                    let indirect_end = (blocks as usize - MAX_NBLOCK_INDIRECT) / BLK_NENTRY + 1;
                    for i in indirect_begin..indirect_end {
                        let indirect = self.fs.alloc_block().expect("no space") as u32;
                        self.fs.device.write_block(
                            disk_inode.db_indirect as usize,
                            ENTRY_SIZE * i,
                            indirect.as_buf(),
                        )?;
                    }
                }
                drop(disk_inode);
                // allocate extra blocks
                for i in old_blocks..blocks {
                    let disk_block_id = self.fs.alloc_block().expect("no space");
                    self.set_disk_block_id(i as usize, disk_block_id)?;
                }
                // clean up
                let mut disk_inode = self.disk_inode.write();
                let old_size = disk_inode.size as usize;
                disk_inode.size = len as u32;
                drop(disk_inode);
                self._clean_at(old_size, len)?;
            }
            Ordering::Less => {
                // free extra blocks
                for i in blocks..old_blocks {
                    let disk_block_id = self.get_disk_block_id(i as usize)?;
                    self.fs.free_block(disk_block_id);
                }
                let mut disk_inode = self.disk_inode.write();
                // free indirect block if needed
                if blocks < MAX_NBLOCK_DIRECT as u32
                    && disk_inode.blocks >= MAX_NBLOCK_DIRECT as u32
                {
                    self.fs.free_block(disk_inode.indirect as usize);
                    disk_inode.indirect = 0;
                }
                // free double indirect block if needed
                if disk_inode.blocks >= MAX_NBLOCK_INDIRECT as u32 {
                    let indirect_begin = {
                        if (blocks as usize) < MAX_NBLOCK_INDIRECT {
                            0
                        } else {
                            (blocks as usize - MAX_NBLOCK_INDIRECT) / BLK_NENTRY + 1
                        }
                    };
                    let indirect_end =
                        (disk_inode.blocks as usize - MAX_NBLOCK_INDIRECT) / BLK_NENTRY + 1;
                    for i in indirect_begin..indirect_end {
                        let mut indirect: u32 = 0;
                        self.fs.device.read_block(
                            disk_inode.db_indirect as usize,
                            ENTRY_SIZE * i,
                            indirect.as_buf_mut(),
                        )?;
                        assert!(indirect > 0);
                        self.fs.free_block(indirect as usize);
                    }
                    if blocks < MAX_NBLOCK_INDIRECT as u32 {
                        assert!(disk_inode.db_indirect > 0);
                        self.fs.free_block(disk_inode.db_indirect as usize);
                        disk_inode.db_indirect = 0;
                    }
                }
                disk_inode.blocks = blocks;
                disk_inode.size = len as u32;
            }
        }
        Ok(())
    }
    // Note: the _\w*_at method always return begin>size?0:begin<end?0:(min(size,end)-begin) when success
    /// Read/Write content, no matter what type it is
    fn _io_at<F>(&self, begin: usize, end: usize, mut f: F) -> vfs::Result<usize>
    where
        F: FnMut(&Arc<Device>, &BlockRange, usize) -> vfs::Result<()>,
    {
        let size = self.disk_inode.read().size as usize;
        let iter = BlockIter {
            begin: size.min(begin),
            end: size.min(end),
            block_size_log2: BLKSIZE_LOG2,
        };

        // For each block
        let mut buf_offset = 0usize;
        for mut range in iter {
            range.block = self.get_disk_block_id(range.block)?;
            f(&self.fs.device, &range, buf_offset)?;
            buf_offset += range.len();
        }
        Ok(buf_offset)
    }
    /// Read content, no matter what type it is
    fn _read_at(&self, offset: usize, buf: &mut [u8]) -> vfs::Result<usize> {
        self._io_at(offset, offset + buf.len(), |device, range, offset| {
            device.read_block(
                range.block,
                range.begin,
                &mut buf[offset..offset + range.len()],
            )
        })
    }
    /// Write content, no matter what type it is
    fn _write_at(&self, offset: usize, buf: &[u8]) -> vfs::Result<usize> {
        self._io_at(offset, offset + buf.len(), |device, range, offset| {
            device.write_block(range.block, range.begin, &buf[offset..offset + range.len()])
        })
    }
    /// Clean content, no matter what type it is
    fn _clean_at(&self, begin: usize, end: usize) -> vfs::Result<usize> {
        static ZEROS: [u8; BLKSIZE] = [0; BLKSIZE];
        self._io_at(begin, end, |device, range, _| {
            device.write_block(range.block, range.begin, &ZEROS[..range.len()])
        })
    }
    fn nlinks_inc(&self) {
        self.disk_inode.write().nlinks += 1;
    }
    fn nlinks_dec(&self) {
        let mut disk_inode = self.disk_inode.write();
        assert!(disk_inode.nlinks > 0);
        disk_inode.nlinks -= 1;
    }

    pub fn link_inodeimpl(&self, name: &str, other: &Arc<INodeImpl>) -> vfs::Result<()> {
        let info = self.metadata()?;
        if info.type_ != vfs::FileType::Dir {
            return Err(FsError::NotDir);
        }
        if info.nlinks <= 0 {
            return Err(FsError::DirRemoved);
        }
        if !self.get_file_inode_id(name).is_none() {
            return Err(FsError::EntryExist);
        }
        let child = other;
        if !Arc::ptr_eq(&self.fs, &child.fs) {
            return Err(FsError::NotSameFs);
        }
        if child.metadata()?.type_ == vfs::FileType::Dir {
            return Err(FsError::IsDir);
        }
        let entry = DiskEntry {
            id: child.id as u32,
            name: Str256::from(name),
        };
        let old_size = self._size();
        self._resize(old_size + BLKSIZE)?;
        self._write_at(old_size, entry.as_buf()).unwrap();
        child.nlinks_inc();
        Ok(())
    }
}

impl vfs::INode for INodeImpl {
    fn read_at(&self, offset: usize, buf: &mut [u8]) -> vfs::Result<usize> {
        match self.disk_inode.read().type_ {
            FileType::File => self._read_at(offset, buf),
            FileType::SymLink => self._read_at(offset, buf),
            FileType::CharDevice => {
                let device_inodes = self.fs.device_inodes.read();
                let device_inode = device_inodes.get(&self.device_inode_id);
                match device_inode {
                    Some(device) => device.read_at(offset, buf),
                    None => Err(FsError::DeviceError)
                }
            },
            _ => Err(FsError::NotFile)
        }
    }
    fn write_at(&self, offset: usize, buf: &[u8]) -> vfs::Result<usize> {
        let DiskINode { type_, size, .. } = **self.disk_inode.read();
        match type_ {
            FileType::File | FileType::SymLink => {
                let end_offset = offset + buf.len();
                if (size as usize) < end_offset {
                    self._resize(end_offset)?;
                }
                self._write_at(offset, buf)
            },
            FileType::CharDevice => {
                let device_inodes = self.fs.device_inodes.write();
                let device_inode = device_inodes.get(&self.device_inode_id);
                match device_inode {
                    Some(device) => device.write_at(offset, buf),
                    None => Err(FsError::DeviceError)
                }
            },
            _ => Err(FsError::NotFile)
        }
    }
    fn poll(&self) -> vfs::Result<vfs::PollStatus> {
        Ok(vfs::PollStatus {
            read: true,
            write: true,
            error: false,
        })
    }
    /// the size returned here is logical size(entry num for directory), not the disk space used.
    fn metadata(&self) -> vfs::Result<vfs::Metadata> {
        let disk_inode = self.disk_inode.read();
        Ok(vfs::Metadata {
            dev: 0,
            inode: self.id,
<<<<<<< HEAD
            size: match disk_inode.type_ {
                FileType::File | FileType::SymLink => disk_inode.size as usize,
                FileType::Dir => disk_inode.blocks as usize,
                FileType::CharDevice => 0,
                FileType::BlockDevice => 0,
                _ => panic!("Unknown file type"),
            },
=======
            size: disk_inode.size as usize,
>>>>>>> 585eb619
            mode: 0o777,
            type_: vfs::FileType::from(disk_inode.type_.clone()),
            blocks: disk_inode.blocks as usize,
            atime: Timespec { sec: 0, nsec: 0 },
            mtime: Timespec { sec: 0, nsec: 0 },
            ctime: Timespec { sec: 0, nsec: 0 },
            nlinks: disk_inode.nlinks as usize,
            uid: 0,
            gid: 0,
            blk_size: BLKSIZE,
        })
    }
    fn set_metadata(&self, _metadata: &vfs::Metadata) -> vfs::Result<()> {
        // No-op for sfs
        Ok(())
    }
    fn sync_all(&self) -> vfs::Result<()> {
        let mut disk_inode = self.disk_inode.write();
        if disk_inode.dirty() {
            self.fs
                .device
                .write_block(self.id, 0, disk_inode.as_buf())?;
            disk_inode.sync();
        }
        Ok(())
    }
    fn sync_data(&self) -> vfs::Result<()> {
        self.sync_all()
    }
    fn resize(&self, len: usize) -> vfs::Result<()> {
        if self.disk_inode.read().type_ != FileType::File
            && self.disk_inode.read().type_ != FileType::SymLink
        {
            return Err(FsError::NotFile);
        }
        self._resize(len)
    }
    fn create(&self, name: &str, type_: vfs::FileType, _mode: u32) -> vfs::Result<Arc<vfs::INode>> {
        let info = self.metadata()?;
        if info.type_ != vfs::FileType::Dir {
            return Err(FsError::NotDir);
        }
        if info.nlinks <= 0 {
            return Err(FsError::DirRemoved);
        }

        // Ensure the name is not exist
        if !self.get_file_inode_id(name).is_none() {
            return Err(FsError::EntryExist);
        }

        // Create new INode
        let inode = match type_ {
            vfs::FileType::File => self.fs.new_inode_file()?,
            vfs::FileType::SymLink => self.fs.new_inode_symlink()?,
            vfs::FileType::Dir => self.fs.new_inode_dir(self.id)?,
            _ => return Err(vfs::FsError::InvalidParam),
        };

        // Write new entry
        self.append_direntry(&DiskEntry {
            id: inode.id as u32,
            name: Str256::from(name),
        })?;
        inode.nlinks_inc();
        if type_ == vfs::FileType::Dir {
            inode.nlinks_inc(); //for .
            self.nlinks_inc(); //for ..
        }

        Ok(inode)
    }
    fn link(&self, name: &str, other: &Arc<INode>) -> vfs::Result<()> {
        let info = self.metadata()?;
        if info.type_ != vfs::FileType::Dir {
            return Err(FsError::NotDir);
        }
        if info.nlinks <= 0 {
            return Err(FsError::DirRemoved);
        }
        if !self.get_file_inode_id(name).is_none() {
            return Err(FsError::EntryExist);
        }
        let child = other
            .downcast_ref::<INodeImpl>()
            .ok_or(FsError::NotSameFs)?;
        if !Arc::ptr_eq(&self.fs, &child.fs) {
            return Err(FsError::NotSameFs);
        }
        if child.metadata()?.type_ == vfs::FileType::Dir {
            return Err(FsError::IsDir);
        }
        self.append_direntry(&DiskEntry {
            id: child.id as u32,
            name: Str256::from(name),
        })?;
        child.nlinks_inc();
        Ok(())
    }
    fn unlink(&self, name: &str) -> vfs::Result<()> {
        let info = self.metadata()?;
        if info.type_ != vfs::FileType::Dir {
            return Err(FsError::NotDir);
        }
        if info.nlinks <= 0 {
            return Err(FsError::DirRemoved);
        }
        if name == "." {
            return Err(FsError::IsDir);
        }
        if name == ".." {
            return Err(FsError::IsDir);
        }

        let (inode_id, entry_id) = self
            .get_file_inode_and_entry_id(name)
            .ok_or(FsError::EntryNotFound)?;
        let inode = self.fs.get_inode(inode_id);

        let type_ = inode.disk_inode.read().type_;
        if type_ == FileType::Dir {
            // only . and ..
            if inode.disk_inode.read().size as usize / DIRENT_SIZE > 2 {
                return Err(FsError::DirNotEmpty);
            }
        }
        inode.nlinks_dec();
        if type_ == FileType::Dir {
            inode.nlinks_dec(); //for .
            self.nlinks_dec(); //for ..
        }
        self.remove_direntry(entry_id)?;

        Ok(())
    }
    fn move_(&self, old_name: &str, target: &Arc<INode>, new_name: &str) -> vfs::Result<()> {
        let info = self.metadata()?;
        if info.type_ != vfs::FileType::Dir {
            return Err(FsError::NotDir);
        }
        if info.nlinks <= 0 {
            return Err(FsError::DirRemoved);
        }
        if old_name == "." {
            return Err(FsError::IsDir);
        }
        if old_name == ".." {
            return Err(FsError::IsDir);
        }

        let dest = target
            .downcast_ref::<INodeImpl>()
            .ok_or(FsError::NotSameFs)?;
        let dest_info = dest.metadata()?;
        if !Arc::ptr_eq(&self.fs, &dest.fs) {
            return Err(FsError::NotSameFs);
        }
        if dest_info.type_ != vfs::FileType::Dir {
            return Err(FsError::NotDir);
        }
        if dest_info.nlinks <= 0 {
            return Err(FsError::DirRemoved);
        }
        if dest.get_file_inode_id(new_name).is_some() {
            return Err(FsError::EntryExist);
        }

        let (inode_id, entry_id) = self
            .get_file_inode_and_entry_id(old_name)
            .ok_or(FsError::EntryNotFound)?;
        if info.inode == dest_info.inode {
            // rename: in place modify name
            self.write_direntry(
                entry_id,
                &DiskEntry {
                    id: inode_id as u32,
                    name: Str256::from(new_name),
                },
            )?;
        } else {
            // move
            dest.append_direntry(&DiskEntry {
                id: inode_id as u32,
                name: Str256::from(new_name),
            })?;
            self.remove_direntry(entry_id)?;

            let inode = self.fs.get_inode(inode_id);
            if inode.metadata()?.type_ == vfs::FileType::Dir {
                self.nlinks_dec();
                dest.nlinks_inc();
            }
        }
        Ok(())
    }
    fn find(&self, name: &str) -> vfs::Result<Arc<vfs::INode>> {
        let info = self.metadata()?;
        if info.type_ != vfs::FileType::Dir {
            return Err(FsError::NotDir);
        }
        let inode_id = self.get_file_inode_id(name).ok_or(FsError::EntryNotFound)?;
        Ok(self.fs.get_inode(inode_id))
    }
    fn get_entry(&self, id: usize) -> vfs::Result<String> {
        if self.disk_inode.read().type_ != FileType::Dir {
            return Err(FsError::NotDir);
        }
        if id >= self.disk_inode.read().size as usize / DIRENT_SIZE {
            return Err(FsError::EntryNotFound);
        };
        let entry = self.read_direntry(id)?;
        Ok(String::from(entry.name.as_ref()))
    }
    fn io_control(&self, _cmd: u32, _data: usize) -> vfs::Result<()> {
        Err(FsError::NotSupported)
    }
    fn fs(&self) -> Arc<vfs::FileSystem> {
        self.fs.clone()
    }
    fn as_any_ref(&self) -> &Any {
        self
    }

    fn ioctl(&self, request: u32, data: *mut u8) -> Result<(), vfs::IOCTLError> {
        if self.metadata().unwrap().type_ != vfs::FileType::CharDevice {
            return Err(vfs::IOCTLError::NotCharDevice);
        }
        let device_inodes = self.fs.device_inodes.read();
        let device_inode = device_inodes.get(&self.device_inode_id);
        match device_inode {
            Some(x) => { x.ioctl(request, data) }
            None => {
                warn!("cannot find corresponding device inode in call_inoctl");
                Err(vfs::IOCTLError::NotCharDevice)
            }
        }
    }
}

impl Drop for INodeImpl {
    /// Auto sync when drop
    fn drop(&mut self) {
        self.sync_all()
            .expect("Failed to sync when dropping the SimpleFileSystem Inode");
        if self.disk_inode.read().nlinks <= 0 {
            self._resize(0).unwrap();
            self.disk_inode.write().sync();
            self.fs.free_block(self.id);
        }
    }
}

/// filesystem for sfs
///
/// ## 内部可变性
/// 为了方便协调外部及INode对SFS的访问，并为日后并行化做准备，
/// 将SFS设置为内部可变，即对外接口全部是&self，struct的全部field用RwLock包起来
/// 这样其内部各field均可独立访问
pub struct SimpleFileSystem {
    /// on-disk superblock
    super_block: RwLock<Dirty<SuperBlock>>,
    /// blocks in use are mared 0
    free_map: RwLock<Dirty<BitVec>>,
    /// inode list
    inodes: RwLock<BTreeMap<INodeId, Weak<INodeImpl>>>,
    /// device
    device: Arc<Device>,
    /// Pointer to self, used by INodes
    self_ptr: Weak<SimpleFileSystem>,
    /// device inode
    device_inodes: RwLock<BTreeMap<usize, Arc<DeviceINode>>>
}

impl SimpleFileSystem {
    /// Load SFS from device
    pub fn open(device: Arc<Device>) -> vfs::Result<Arc<Self>> {
        let super_block = device.load_struct::<SuperBlock>(BLKN_SUPER)?;
        if !super_block.check() {
            return Err(FsError::WrongFs);
        }
        let mut freemap_disk = vec![0u8; BLKSIZE * super_block.freemap_blocks as usize];
        for i in 0..super_block.freemap_blocks as usize {
            device.read_block(
                BLKN_FREEMAP + i,
                0,
                &mut freemap_disk[i * BLKSIZE..(i + 1) * BLKSIZE],
            )?;
        }

        Ok(SimpleFileSystem {
            super_block: RwLock::new(Dirty::new(super_block)),
            free_map: RwLock::new(Dirty::new(BitVec::from(freemap_disk.as_slice()))),
            inodes: RwLock::new(BTreeMap::new()),
            device,
            self_ptr: Weak::default(),
            device_inodes: RwLock::new(BTreeMap::new())
        }
        .wrap())
    }
    /// Create a new SFS on blank disk
    pub fn create(device: Arc<Device>, space: usize) -> vfs::Result<Arc<Self>> {
        let blocks = (space + BLKSIZE - 1) / BLKSIZE;
        let freemap_blocks = (space + BLKBITS * BLKSIZE - 1) / BLKBITS / BLKSIZE;
        assert!(blocks >= 16, "space too small");

        let super_block = SuperBlock {
            magic: MAGIC,
            blocks: blocks as u32,
            unused_blocks: (blocks - BLKN_FREEMAP - freemap_blocks) as u32,
            info: Str32::from(DEFAULT_INFO),
            freemap_blocks: freemap_blocks as u32,
        };
        let free_map = {
            let mut bitset = BitVec::with_capacity(freemap_blocks * BLKBITS);
            bitset.extend(core::iter::repeat(false).take(freemap_blocks * BLKBITS));
            for i in (BLKN_FREEMAP + freemap_blocks)..blocks {
                bitset.set(i, true);
            }
            bitset
        };

        let sfs = SimpleFileSystem {
            super_block: RwLock::new(Dirty::new_dirty(super_block)),
            free_map: RwLock::new(Dirty::new_dirty(free_map)),
            inodes: RwLock::new(BTreeMap::new()),
            device,
            self_ptr: Weak::default(),
            device_inodes: RwLock::new(BTreeMap::new())
        }
        .wrap();

        // Init root INode
        let root = sfs._new_inode(BLKN_ROOT, Dirty::new_dirty(DiskINode::new_dir()));
        root.init_direntry(BLKN_ROOT)?;
        root.nlinks_inc(); //for .
        root.nlinks_inc(); //for ..(root's parent is itself)
        root.sync_all()?;

        Ok(sfs)
    }
    /// Wrap pure SimpleFileSystem with Arc
    /// Used in constructors
    fn wrap(self) -> Arc<Self> {
        // Create an Arc, make a Weak from it, then put it into the struct.
        // It's a little tricky.
        let fs = Arc::new(self);
        let weak = Arc::downgrade(&fs);
        let ptr = Arc::into_raw(fs) as *mut Self;
        unsafe {
            (*ptr).self_ptr = weak;
        }
        unsafe { Arc::from_raw(ptr) }
    }

    /// Allocate a block, return block id
    fn alloc_block(&self) -> Option<usize> {
        let mut free_map = self.free_map.write();
        let id = free_map.alloc();
        if let Some(block_id) = id {
            let mut super_block = self.super_block.write();
            if super_block.unused_blocks == 0 {
                free_map.set(block_id, true);
                return None;
            }
            super_block.unused_blocks -= 1; // will not underflow
            trace!("alloc block {:#x}", block_id);
        } else {
            let super_block = self.super_block.read();
            panic!("{:?}", super_block)
        }
        id
    }
    /// Free a block
    fn free_block(&self, block_id: usize) {
        let mut free_map = self.free_map.write();
        assert!(!free_map[block_id]);
        free_map.set(block_id, true);
        self.super_block.write().unused_blocks += 1;
        trace!("free block {:#x}", block_id);
    }

    pub fn new_device_inode(&self, device_inode_id: usize, device_inode: Arc<DeviceINode>) {
        self.device_inodes.write().insert(device_inode_id, device_inode);
    }

    /// Create a new INode struct, then insert it to self.inodes
    /// Private used for load or create INode
    fn _new_inode(&self, id: INodeId, disk_inode: Dirty<DiskINode>) -> Arc<INodeImpl> {
        let device_inode_id = disk_inode.device_inode_id;
        let inode = Arc::new(INodeImpl {
            id,
            disk_inode: RwLock::new(disk_inode),
            fs: self.self_ptr.upgrade().unwrap(),
            device_inode_id: device_inode_id
        });
        self.inodes.write().insert(id, Arc::downgrade(&inode));
        inode
    }

    /// Get inode by id. Load if not in memory.
    /// ** Must ensure it's a valid INode **
    fn get_inode(&self, id: INodeId) -> Arc<INodeImpl> {
        assert!(!self.free_map.read()[id]);

        // In the BTreeSet and not weak.
        if let Some(inode) = self.inodes.read().get(&id) {
            if let Some(inode) = inode.upgrade() {
                return inode;
            }
        }
        // Load if not in set, or is weak ref.
        let disk_inode = Dirty::new(self.device.load_struct::<DiskINode>(id).unwrap());
        self._new_inode(id, disk_inode)
    }
    /// Create a new INode file
    fn new_inode_file(&self) -> vfs::Result<Arc<INodeImpl>> {
        let id = self.alloc_block().ok_or(FsError::NoDeviceSpace)?;
        let disk_inode = Dirty::new_dirty(DiskINode::new_file());
        Ok(self._new_inode(id, disk_inode))
    }
    /// Create a new INode symlink
    fn new_inode_symlink(&self) -> vfs::Result<Arc<INodeImpl>> {
        let id = self.alloc_block().ok_or(FsError::NoDeviceSpace)?;
        let disk_inode = Dirty::new_dirty(DiskINode::new_symlink());
        Ok(self._new_inode(id, disk_inode))
    }
    /// Create a new INode dir
    fn new_inode_dir(&self, parent: INodeId) -> vfs::Result<Arc<INodeImpl>> {
        let id = self.alloc_block().ok_or(FsError::NoDeviceSpace)?;
        let disk_inode = Dirty::new_dirty(DiskINode::new_dir());
        let inode = self._new_inode(id, disk_inode);
        inode.init_direntry(parent)?;
        Ok(inode)
    }
    /// Create a new INode chardevice
    pub fn new_inode_chardevice(&self, device_inode_id: usize) -> vfs::Result<Arc<INodeImpl>> {
        let id = self.alloc_block().ok_or(FsError::NoDeviceSpace)?;
        let disk_inode = Dirty::new_dirty(DiskINode::new_chardevice(device_inode_id));
        let new_inode = self._new_inode(id, disk_inode);
        Ok(new_inode)
    }
    fn flush_weak_inodes(&self) {
        let mut inodes = self.inodes.write();
        let remove_ids: Vec<_> = inodes
            .iter()
            .filter(|(_, inode)| inode.upgrade().is_none())
            .map(|(&id, _)| id)
            .collect();
        for id in remove_ids.iter() {
            inodes.remove(&id);
        }
    }
}

impl vfs::FileSystem for SimpleFileSystem {
    /// Write back super block if dirty
    fn sync(&self) -> vfs::Result<()> {
        let mut super_block = self.super_block.write();
        if super_block.dirty() {
            self.device
                .write_at(BLKSIZE * BLKN_SUPER, super_block.as_buf())?;
            super_block.sync();
        }
        let mut free_map = self.free_map.write();
        if free_map.dirty() {
            let data = free_map.as_buf();
            for i in 0..super_block.freemap_blocks as usize {
                self.device.write_at(
                    BLKSIZE * (BLKN_FREEMAP + i),
                    &data[i * BLKSIZE..(i + 1) * BLKSIZE],
                )?;
            }
            free_map.sync();
        }
        self.flush_weak_inodes();
        for inode in self.inodes.read().values() {
            if let Some(inode) = inode.upgrade() {
                inode.sync_all()?;
            }
        }
        self.device.sync()?;
        Ok(())
    }

    fn root_inode(&self) -> Arc<vfs::INode> {
        self.get_inode(BLKN_ROOT)
        // let root = self.get_inode(BLKN_ROOT);
        // root.create("dev", vfs::FileType::Dir, 0).expect("fail to create dev"); // what's mode?
        // return root;
    }

    fn info(&self) -> vfs::FsInfo {
        let sb = self.super_block.read();
        vfs::FsInfo {
            bsize: BLKSIZE,
            frsize: BLKSIZE,
            blocks: sb.blocks as usize,
            bfree: sb.unused_blocks as usize,
            bavail: sb.unused_blocks as usize,
            files: sb.blocks as usize,        // inaccurate
            ffree: sb.unused_blocks as usize, // inaccurate
            namemax: MAX_FNAME_LEN,
        }
    }
}

impl Drop for SimpleFileSystem {
    /// Auto sync when drop
    fn drop(&mut self) {
        self.sync()
            .expect("Failed to sync when dropping the SimpleFileSystem");
    }
}

trait BitsetAlloc {
    fn alloc(&mut self) -> Option<usize>;
}

impl BitsetAlloc for BitVec {
    fn alloc(&mut self) -> Option<usize> {
        // TODO: more efficient
        let id = (0..self.len()).find(|&i| self[i]);
        if let Some(id) = id {
            self.set(id, false);
        }
        id
    }
}

impl AsBuf for BitVec {
    fn as_buf(&self) -> &[u8] {
        self.as_ref()
    }
    fn as_buf_mut(&mut self) -> &mut [u8] {
        self.as_mut()
    }
}

impl AsBuf for [u8; BLKSIZE] {}

impl From<FileType> for vfs::FileType {
    fn from(t: FileType) -> Self {
        match t {
            FileType::File => vfs::FileType::File,
            FileType::SymLink => vfs::FileType::SymLink,
            FileType::Dir => vfs::FileType::Dir,
            FileType::CharDevice => vfs::FileType::CharDevice,
            FileType::BlockDevice => vfs::FileType::BlockDevice,
            _ => panic!("unknown file type"),
        }
    }
}<|MERGE_RESOLUTION|>--- conflicted
+++ resolved
@@ -11,11 +11,8 @@
     string::String,
     sync::{Arc, Weak},
     vec,
-<<<<<<< HEAD
     boxed::Box
-=======
     vec::Vec,
->>>>>>> 585eb619
 };
 use core::any::Any;
 use core::fmt::{Debug, Error, Formatter};
@@ -453,7 +450,6 @@
         Ok(vfs::Metadata {
             dev: 0,
             inode: self.id,
-<<<<<<< HEAD
             size: match disk_inode.type_ {
                 FileType::File | FileType::SymLink => disk_inode.size as usize,
                 FileType::Dir => disk_inode.blocks as usize,
@@ -461,9 +457,7 @@
                 FileType::BlockDevice => 0,
                 _ => panic!("Unknown file type"),
             },
-=======
             size: disk_inode.size as usize,
->>>>>>> 585eb619
             mode: 0o777,
             type_: vfs::FileType::from(disk_inode.type_.clone()),
             blocks: disk_inode.blocks as usize,
